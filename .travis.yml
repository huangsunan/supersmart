language: perl
perl:
  - "5.16"
  #- "5.14"
  #- "5.12"
  #- "5.10"
  #- "5.8"
env:
  global:
    - SUPERSMART_HOME=$TRAVIS_BUILD_DIR
    - PATH="$PATH:/home/vagrant/SUPERSMART/tools/bin:$TRAVIS_BUILD_DIR"
    - LD_LIBRARY_PATH=/usr/lib:/usr/lib64:/usr/local/lib
ainstall:
  - sudo useradd -d /home/vagrant -m vagrant
  - sudo apt-get update
  - sudo apt-get -y install puppet
<<<<<<< HEAD
  - sudo -E puppet apply conf/manifests/default.pp
=======
  - wget http://biovel.naturalis.nl/phylota.tar.gz
  - md5sum phylota.tar.gz
  - tar -xzvf phylota.tar.gz 
  - travis_wait sudo -E puppet apply conf/manifests/default.pp
>>>>>>> aa4bf888
  - cpanm --notest --installdeps .
  - cpanm --notest git://github.com/rvosa/bio-phylo.git
  - cpanm --notest git://github.com/bioperl/bioperl-live.git@v1.6.x
  - cpanm --notest git://github.com/bioperl/bioperl-run.git
cache:
  directories:
    - ~/SUPERSMART/data/phylota<|MERGE_RESOLUTION|>--- conflicted
+++ resolved
@@ -10,18 +10,11 @@
     - SUPERSMART_HOME=$TRAVIS_BUILD_DIR
     - PATH="$PATH:/home/vagrant/SUPERSMART/tools/bin:$TRAVIS_BUILD_DIR"
     - LD_LIBRARY_PATH=/usr/lib:/usr/lib64:/usr/local/lib
-ainstall:
+ install:
   - sudo useradd -d /home/vagrant -m vagrant
   - sudo apt-get update
   - sudo apt-get -y install puppet
-<<<<<<< HEAD
   - sudo -E puppet apply conf/manifests/default.pp
-=======
-  - wget http://biovel.naturalis.nl/phylota.tar.gz
-  - md5sum phylota.tar.gz
-  - tar -xzvf phylota.tar.gz 
-  - travis_wait sudo -E puppet apply conf/manifests/default.pp
->>>>>>> aa4bf888
   - cpanm --notest --installdeps .
   - cpanm --notest git://github.com/rvosa/bio-phylo.git
   - cpanm --notest git://github.com/bioperl/bioperl-live.git@v1.6.x
