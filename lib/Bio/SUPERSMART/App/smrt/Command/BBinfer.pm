package Bio::SUPERSMART::App::smrt::Command::BBinfer;
use strict;
use warnings;
use Bio::Phylo::IO qw(parse parse_tree);
use Bio::Phylo::Factory;
use Bio::Phylo::PhyLoTA::Config;
use Bio::Phylo::PhyLoTA::Service::TreeService;
use Bio::Phylo::Util::Exceptions 'throw';
use base 'Bio::SUPERSMART::App::SubCommand';
use Bio::SUPERSMART::App::smrt qw(-command);

# ABSTRACT: inference of a genus-level backbone tree

=head1 NAME

BBinfer.pm - inference of genus-level backbone tree

=head1 SYNOPSIS

smrt bbinfer [-h ] [-v ] [-w <dir>] -s <file> -t <file> [-i <tool>] [-o <file>] 

=head1 DESCRIPTION

Given an input supermatrix (in interleaved PHYLIP format), infers either a maximum 
likelihood tree using ExaML or RAxML or uses ExaBayes to sample a posterior distribution 
of trees. If ExaBayes is used, a 'consense' tree is calculated from the posterior. The 
tree resulting from this script is written to file. For tree inference with examl, an NCBI 
classification tree (in Newick format) has to be supplied as a starting tree. ExaML and 
ExaBayes produce many intermediate checkpoint files, for which a directory location needs 
to be specified. 

=cut

# define additional command line arguments
sub options {
    my ($self, $opt, $args) = @_;       
    my $outfile_default = "backbone.dnd";
    my $tool_default = "examl";
    my $boot_default = 1;
    return (
        ["supermatrix|s=s", "matrix of concatenated multiple sequece alignments as produced by 'smrt bbmerge'", { arg => "file", mandatory => 1}],  
        ["starttree|t=s", "starting tree for ExaML tree inference. If not given, a random starting tree is generated", { arg => "file", mandatory => 1}],
        ["inferencetool|i=s", "software tool for backbone inference (RAxML, ExaML or ExaBayes), defaults to $tool_default", {default => $tool_default, arg => "tool"}],         
        ["bootstrap|b=i", "number of bootstrap replicates. Will add the support values to the backbone tree. Not applicable to Bayesian methods.", { default => $boot_default }],
        ["ids|n", "Return tree with NCBI identifiers instead of taxon names", {}],      
        ["outfile|o=s", "name of the output tree file (in newick format), defaults to '$outfile_default'", {default => $outfile_default, arg => "file"}],           

    );  
}

# validate command line arguments
sub validate {
    my ($self, $opt, $args) = @_;

    my $sm = $opt->supermatrix;
    my $st = $opt->starttree;
    my $tool = $opt->inferencetool;
    
    $self->usage_error("need supermatrix") if not $sm;
    $self->usage_error("file $sm does not exist") unless (-e $sm);
    $self->usage_error("file $sm is empty") unless (-s $sm);
}

# run the analysis
sub run {
    my ( $self, $opt, $args ) = @_;     
        
    # collect command-line arguments
    my $supermatrix = $opt->supermatrix;
    my $starttree   = $opt->starttree;
    my $bootstrap   = $opt->bootstrap;
    my $toolname    = lc $opt->inferencetool;
    
    # check to see if we should become an instance of a subclass instead
    if ( ref($self) !~ /$toolname$/ ) {
        my $subclass = __PACKAGE__ . '::' . $toolname;
        eval "require $subclass";
        $@ and throw 'ExtensionError' => "Can't load $toolname wrapper: ".$@;
        bless $self, $subclass;
    }
    
    # instantiate and configure wrapper object
    my $tool = $self->_create;
    $self->_configure( $tool, $self->config );
    
    # run the analysis, process results
<<<<<<< HEAD
    for my $i ( 1 .. $bootstrap ) {
    	my $replicate = $self->_bootstrap( $supermatrix, $i );
		my $backbone = $self->_run(
			'tool'   => $tool,
			'matrix' => $replicate,
			'tree'   => $starttree,
		);  
		system( 'cat', $backbone, '>>', $self->outfile );
    }
    $self->_process_results($self->outfile, !$opt->ids);
=======
    my $backbone = $self->_run(
        'tool'   => $tool,
        'matrix' => $supermatrix,
        'tree'   => $starttree,
        'boot'   => $bootstrap,
    );  
    $self->_process_result($backbone, !$opt->ids);
>>>>>>> 9f362b1e
    return 1;
}

# given an input matrix file and a bootstrap replicate index, creates a 
# bootstrapped version of the input, with the replicate index as a suffix
sub _bootstrap {
	my ( $matrix, $replicate ) = @_;
	
	# read interleaved PHYLIP
	my ( @taxa, %data, $ntax, $nchar, $line );
	open my $fh, '<', $matrix or die $!;
	LINE: while(<$fh>) {
		chomp;
		if ( not $ntax and not $nchar ) {
			if ( /(\d+)\s+(\d+)/ ) {
				( $ntax, $nchar ) = ( $1, $2 );
				$line = 0;
				next LINE;
			}
		}
		if ( $line < $ntax ) {
			if ( /^\s*(\S+)\s(.+)$/ ) {
				my ( $taxon, $data ) = ( $1, $2 );
				$data =~ s/\s//g;
				push @taxa, $taxon;
				$data{$taxon} = $data;
				$line++;
			}
		}
		else {
			s/\s//g;
			my $i = $line % $ntax;
			$data{$taxa[$i]} .= $_;
			$line++;
		}	
	}
	
	# make a bootstrapped matrix
	my $i = 0;
	my %boot = map { $_ => [] } @taxa;
	while ( $i < $nchar ) {
		my $char = int rand $nchar;
		for my $taxon ( @taxa ) {
			my $state = substr $data{$taxon}, $char, 1;
			push @{ $boot{$taxon} }, $state;
		}	
		$i++;
	}
	
	# write interleaved PHYLIP
	open my $out, '>', "${matrix}.${replicate}" or die $!;
	my $written = 0;
	while ( $written < $nchar ) {
		if ( not $written ) {
			print $out " $ntax $nchar\n";
		}
		for my $taxon ( @taxa ) {
			my $seq = substr $data{$taxon}, $written, 60;
			my $n = 10;    # $n is group size.
			my @groups = unpack "a$n" x (length($seq)/$n) . "a*", $seq;
			if ( not $written ) {
				print $taxon;
				print ' ' x ( 13 - length($taxon) );
				print join ' ', @groups;
				print "\n";				
			}
			else {
				print ' ' x 13;
				print join ' ', @groups;
				print "\n";				
			}
		}
		print "\n"; # blank line
		$written += 60;
	}
	return "${matrix}.${replicate}";
}

# instantiates and configures the wrapper object,
# returns the instantiated wrapper
sub _create {
    throw 'NotImplemented' => "missing _create method in child class " . ref(shift);
}

# provides the $config object to the wrapper so that settings defined in $config
# object can be applied to the wrapper
sub _configure {
    throw 'NotImplemented' => "missing _confgure method in child class " . ref(shift);
}

# runs the analysis on the provided supermatrix. can potentially be run multiple
# times (in parallel?) to do bootstrapping. returns a tree file.
sub _run {
    throw 'NotImplemented' => "missing _run method in child class " . ref(shift);
}

# process the inferred tree, e.g. by mapping identifiers
sub _process_result {
    my ( $self, $backbone, $remap ) = @_;
    
    # read generated backbone tree from file
    my $bbtree = parse_tree(
        '-format' => 'newick',
        '-file'   => $backbone,
    );
    
    # map IDs to names, if requested
    if ( $remap ) {
        my $ts = Bio::Phylo::PhyLoTA::Service::TreeService->new;
        $bbtree = $ts->remap_to_name($bbtree); 
    }
    
    # write output file
    my $outfile = $self->outfile;
    open my $outfh, '>', $outfile or die $!;
    print $outfh $bbtree->to_newick( '-nodelabels' => 1 );
    close $outfh;   
    $self->logger->info("DONE, results written to $outfile");
}

# reconcile the common tree with the taxa in the supermatrix and prepare it
# for usage (remove unbranched internal nodes, randomly resolve polytomies, deroot)
sub _process_commontree {
    my ( $self, $commontree, @tipnames ) = @_;
    my $logger = $self->logger;
    my $ts     = Bio::Phylo::PhyLoTA::Service::TreeService->new;

    # read the common tree, map names to IDs, 
    # only retain tips in supermatrix
    my $tree = parse_tree(
        '-format' => 'newick',
        '-file'   => $commontree,
    );
    $ts->remap_to_ti( $tree );
    $tree->keep_tips( \@tipnames );
            
    # it can occur that a taxon that has been chosen as an exemplar is
    # not in the classification tree. For example, if a species has one subspecies,
    # but the species and not the subspecies is an exemplar. Then this node
    # is an unbranched internal and not in the classification tree. We therefore
    # add these node(s) to the starting tree
    my @terminals = @{ $tree->get_terminals };
    if ( @terminals != @tipnames ) {
        $logger->warn("tips mismatch: ".scalar(@tipnames)."!=".scalar(@terminals));

        # insert unseen nodes into starting tree        
        my %seen = map { $_->get_name => 1 } @terminals;        
        my $fac  = Bio::Phylo::Factory->new;
        my ($p)  = @{ $tree->get_internals };
        for my $d ( grep { ! $seen{$_} } @tipnames ) {
            $logger->warn("Adding node $d (" . $ts->find_node($d)->get_name . ") to starting tree");
            my $node = $fac->create_node( '-name' => $d );
            $node->set_parent($p);
            $tree->insert($node);
        }
    }
        
    # finalize the tree
    $tree->resolve->remove_unbranched_internals->deroot;
    return $tree;
}

# make a starting tree either by simulation or from input tree
sub _make_usertree {
    my ($self, $supermatrix, $commontree) = @_;
    my $logger   = $self->logger;
    my $ts       = Bio::Phylo::PhyLoTA::Service::TreeService->new;
    my @tipnames = $ts->read_tipnames($supermatrix);
    
    # this will be the tree object to write to file         
    my $tree;
    
    # process the common tree to the right set of tips, resolve it,
    # remove unbranched internals (due to taxonomy) and remove the root
    if ( $commontree ) {
        $logger->info("Going to prepare starttree $commontree for usage");
        $tree = $self->_process_commontree($commontree,@tipnames);
    }
    
    # simulate a random tree
    else {
        $logger->info("No starttree given as argument. Generating random starting tree.");  
        $tree = $self->_make_random_starttree(\@tipnames);  
    }
    
    # write to file
    my $intree = File::Spec->catfile( $self->workdir, 'user.dnd' );
    open my $fh, '>', $intree or die $!;
    print $fh $tree->to_newick();
    return $intree; 
}

# simulate an equiprobable starting tree
sub _make_random_starttree {
    my ( $self, $tipnames) = @_;
    my $fac  = Bio::Phylo::Factory->new;
    my $taxa = $fac->create_taxa;
    my $tree = $fac->create_tree;
    my $rootnode = $fac->create_node( '-name' => 'root' );
    $tree->insert($rootnode);
    for my $t (@{$tipnames}) {
        my $node = $fac->create_node( '-name' => $t, '-branch_length' => 0 );
        $node->set_parent($rootnode);
        $tree->insert($node);
    }
    $tree->resolve;
    $self->logger->info($tree->to_newick);
    return $tree;
}

1;<|MERGE_RESOLUTION|>--- conflicted
+++ resolved
@@ -84,7 +84,6 @@
     $self->_configure( $tool, $self->config );
     
     # run the analysis, process results
-<<<<<<< HEAD
     for my $i ( 1 .. $bootstrap ) {
     	my $replicate = $self->_bootstrap( $supermatrix, $i );
 		my $backbone = $self->_run(
@@ -95,15 +94,6 @@
 		system( 'cat', $backbone, '>>', $self->outfile );
     }
     $self->_process_results($self->outfile, !$opt->ids);
-=======
-    my $backbone = $self->_run(
-        'tool'   => $tool,
-        'matrix' => $supermatrix,
-        'tree'   => $starttree,
-        'boot'   => $bootstrap,
-    );  
-    $self->_process_result($backbone, !$opt->ids);
->>>>>>> 9f362b1e
     return 1;
 }
 
